--- conflicted
+++ resolved
@@ -1,15 +1,10 @@
 [package]
 name = "com"
-<<<<<<< HEAD
 version = "0.1.0"
 authors = ["Microsoft Corp."]
-=======
-version = "0.0.1"
-authors = ["Microsoft Corp"]
 description = """
 Utilities for implementing COM Client and Servers
 """
->>>>>>> 3f520831
 edition = "2018"
 repository = "https://github.com/microsoft/com-rs"
 categories = ["os::windows-apis"]
@@ -21,8 +16,4 @@
 winapi = { version = "0.3", features = ["winuser", "winreg", "winerror", "winnt", "libloaderapi", "olectl", "objbase",] }
 
 [dependencies]
-<<<<<<< HEAD
 com_macros = { path = "macros" }
-=======
-macros = { path = "macros" }
->>>>>>> 3f520831
