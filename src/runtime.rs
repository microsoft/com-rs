--- conflicted
+++ resolved
@@ -15,13 +15,8 @@
 
 use crate::{
     failed,
-<<<<<<< HEAD
-    iclassfactory::{IClassFactory, IID_ICLASS_FACTORY},
+    interfaces::iclass_factory::{IClassFactory, IID_ICLASS_FACTORY},
     CoClass, ComInterface, ComPtr,
-=======
-    interfaces::iclass_factory::{IClassFactory, IID_ICLASS_FACTORY},
-    ComInterface, ComPtr,
->>>>>>> e93e4d2e
 };
 
 pub struct ApartmentThreadedRuntime {
