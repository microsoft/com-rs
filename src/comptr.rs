--- conflicted
+++ resolved
@@ -1,11 +1,4 @@
-<<<<<<< HEAD
-// An issue with having T be Human is that I am never
-// actually possessing the entire Human struct, just
-// an interface pointer.
 use crate::{failed, ComInterface};
-=======
-use crate::{ComInterface, failed};
->>>>>>> 47e3b024
 
 use std::ptr::NonNull;
 
