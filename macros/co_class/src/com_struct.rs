--- conflicted
+++ resolved
@@ -44,7 +44,7 @@
 
 pub fn gen_ref_count_field() -> HelperTokenStream {
     let ref_count_ident = macro_utils::ref_count_ident();
-    quote!(#ref_count_ident: u32,)
+    quote!(#ref_count_ident: std::cell::Cell<u32>,)
 }
 
 pub fn gen_aggregate_fields(aggr_map: &HashMap<Ident, Vec<Ident>>) -> HelperTokenStream {
@@ -54,7 +54,6 @@
         )
     });
 
-<<<<<<< HEAD
     quote!(#(#aggregates,)*)
 }
 
@@ -65,15 +64,4 @@
     };
 
     quote!(#fields)
-=======
-    quote!(
-        #[repr(C)]
-        #vis struct #struct_ident {
-            #(#bases_interface_idents,)*
-            #ref_count_ident: std::cell::Cell<u32>,
-            #(#aggregates,)*
-            #fields
-        }
-    )
->>>>>>> 652fa0a3
 }